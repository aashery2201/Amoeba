import os
import pickle
import numpy as np
import logging
from amoeba_state import AmoebaState


class Player:
    def __init__(self, rng: np.random.Generator, logger: logging.Logger, metabolism: float, goal_size: int,
                 precomp_dir: str) -> None:
        """Initialise the player with the basic amoeba information

            Args:
                rng (np.random.Generator): numpy random number generator, use this for same player behavior across run
                logger (logging.Logger): logger use this like logger.info("message")
                metabolism (float): the percentage of amoeba cells, that can move
                goal_size (int): the size the amoeba must reach
                precomp_dir (str): Directory path to store/load pre-computation
        """

        # precomp_path = os.path.join(precomp_dir, "{}.pkl".format(map_path))

        # # precompute check
        # if os.path.isfile(precomp_path):
        #     # Getting back the objects:
        #     with open(precomp_path, "rb") as f:
        #         self.obj0, self.obj1, self.obj2 = pickle.load(f)
        # else:
        #     # Compute objects to store
        #     self.obj0, self.obj1, self.obj2 = _

        #     # Dump the objects
        #     with open(precomp_path, 'wb') as f:
        #         pickle.dump([self.obj0, self.obj1, self.obj2], f)

        self.rng = rng
        self.logger = logger
        self.metabolism = metabolism
        self.goal_size = goal_size
        self.current_size = goal_size / 4

    def move(self, last_percept, current_percept, info) -> (list, list, int):
        """Function which retrieves the current state of the amoeba map and returns an amoeba movement

            Args:
                last_percept (AmoebaState): contains state information after the previous move
                current_percept(AmoebaState): contains current state information
                info (int): byte (ranging from 0 to 256) to convey information from previous turn
            Returns:
                Tuple[List[Tuple[int, int]], List[Tuple[int, int]], int]: This function returns three variables:
                    1. A list of cells on the periphery that the amoeba retracts
                    2. A list of positions the retracted cells have moved to
                    3. A byte of information (values range from 0 to 255) that the amoeba can use
        """
        self.current_size = current_percept.current_size
        split, split_pt = self.split_amoeba(current_percept.amoeba_map)

        mini = min(5, int(self.current_size*self.metabolism))

<<<<<<< HEAD
        num_cells = 2
        moveable_cells_backend = self.sample_backend(current_percept.amoeba_map, num_cells, split)
        
=======
>>>>>>> bd275316
        for i, j in current_percept.bacteria:
            current_percept.amoeba_map[i][j] = 1

        retract = self.sample_backend(current_percept.amoeba_map, mini, split)
        movable = self.find_movable_cells(retract, current_percept.periphery, current_percept.amoeba_map,
                                          current_percept.bacteria)
        moves = get_branch_tips(retract, movable, current_percept.amoeba_map, split, split_pt=None)

        move_num = min(mini, len(retract), len(movable))
        return retract[:move_num], moves[:move_num], 0

    def get_branch_tips(self, retract, movable, amoeba_map, split, split_pt):
        retract = np.array(retract)
        retract_even = retract[retract[:, 0]%2==0]
        retract_even[:, 1] += 1 # check cell next to the even retraction cell
        prioritize_rows = []
        curr_col = []
        for row in range(retract_even.shape[0]):
            if amoeba_map[retract_even[row]] == 0:
                # no cell next to even retraction cell
                prioritize_rows.append(row)
                curr_col.append(retract_even[row, 1]-1)

        movable_cells = np.array(movable)
        rightmost_cells = movable_cells[movable_cells[:, 1]<=split_pt] if split else movable_cells
        rightmost_val = movable_cells.max(axis=1)

        moves = []
        for i in len(prioritize_rows):
            row = prioritize_rows[i]
            temp_move = (row, curr_col[i])
            for col in range(rightmost_val, curr_col[i]-1, -1):
                if amoeba_map[row, col] == 0 and amoeba_map[row-1, col] == 1 and amoeba_map[row+1, col] == 1:
                    # check if new location connects prev row and next row
                    temp_move = (row, col)
                    break
            moves.append(temp_move)

        rightmost_cells = rightmost_cells[rightmost_cells[:, 0]%2==1] # keep only odd rows
        if rightmost_cells.shape[0] == 0:
            return moves

        rightmost_cells = rightmost_cells[(-rightmost_cells[:, 1]).argsort()] # sort cells by col
        rightmost_cells = rightmost_cells[np.unique(rightmost_cells[:, 0], return_index=True)[1]] # keep rightmost cell for each row
        target_col = rightmost_cells.max(axis=1)
        left_col = rightmost_cells.min(axis=1)
        if left_col == target_col:
            target_col += 1
        for i in range(rightmost_cells.shape[0]):
            col = rightmost_cells[i, 1]
            if col < target_col:
                moves.append((rightmost_cells[i, 0], col+1))

        return moves


    def find_movable_cells(self, retract, periphery, amoeba_map, bacteria):
        movable = []
        new_periphery = list(set(periphery).difference(set(retract)))
        for i, j in new_periphery:
            nbr = self.find_movable_neighbor(i, j, amoeba_map, bacteria)
            for x, y in nbr:
                if (x, y) not in movable:
                    movable.append((x, y))

        movable += retract

        return movable

    def find_movable_neighbor(self, x, y, amoeba_map, bacteria):
        out = []
        if (x, y) not in bacteria:
            if amoeba_map[x][(y - 1) % 100] == 0:
                out.append((x, (y - 1) % 100))
            if amoeba_map[x][(y + 1) % 100] == 0:
                out.append((x, (y + 1) % 100))
            if amoeba_map[(x - 1) % 100][y] == 0:
                out.append(((x - 1) % 100, y))
            if amoeba_map[(x + 1) % 100][y] == 0:
                out.append(((x + 1) % 100, y))

        return out

    def split_amoeba(self, amoeba_map) -> bool:
        split = False
        amoeba_begin = False
        amoeba_end = False
        split_col = 0

        for i in range(100):
            curr_column = amoeba_map[:, i]
            value = np.max(curr_column)
            if value == 1:
                if not amoeba_begin:
                    amoeba_begin = True
                elif amoeba_end:
                    split = True
                    split_col = i - 1
                    break
            elif value == 0:
                if amoeba_begin:
                    amoeba_end = True

        return split, split_col

    def sample_column(self, column, num_cells):
        """Function that sample a column of the amoeba map

        Args:
            column (np.ndarray): 1D numpy array of the column
            num_cells (int): number of cells to sample

        Returns:
            move_cells: list of cells to move
        """
        move_cells = []
        # prioritize even row
        for i in range(column.shape[0]):
            if len(move_cells) == num_cells:
                break
            if column[i] == 1 and i % 2 == 0:
                move_cells.append(i)
        # append odd row
        for i in range(column.shape[0]):
            if len(move_cells) == num_cells:
                break
            if column[i] == 1 and i % 2 != 0:
                move_cells.append(i)
        return move_cells
        
    
    def sample_backend(self, amoeba_map, num_cells, split=False) -> list:
        """Function that smaple the backend of the amoeba
        
        Args:
            amoeba_map (np.ndarray): 2D numpy array of the current amoeba map
            num_cells (int): number of cells to sample
            split (bool): whether the amoeba has split or not
        Returns:
            move_cells: list of cells to move
        """
        # TODO potential improvement: sample from i-1 column that contain movable cells
        def find_move_cells(start, num_cells, amoeba_map):
            move_cells = []
            for i in range(start, 100):
                curr_column = amoeba_map[:, i]
                if np.max(curr_column) == 1:
                    move_cells = [(j, i) for j in self.sample_column(curr_column, num_cells)]
                    break
            return move_cells
        
        start = 0
        if split:
            start = None
            # move pass the first chunk of amoeba
            for i in range(0, 100):
                curr_column = amoeba_map[:, i]
                if np.max(curr_column) == 0:
                    start = i
                    break
        return find_move_cells(start, num_cells, amoeba_map)
                    
                    <|MERGE_RESOLUTION|>--- conflicted
+++ resolved
@@ -57,16 +57,11 @@
 
         mini = min(5, int(self.current_size*self.metabolism))
 
-<<<<<<< HEAD
-        num_cells = 2
-        moveable_cells_backend = self.sample_backend(current_percept.amoeba_map, num_cells, split)
-        
-=======
->>>>>>> bd275316
+        retract = self.sample_backend(current_percept.amoeba_map, mini, split)
         for i, j in current_percept.bacteria:
             current_percept.amoeba_map[i][j] = 1
 
-        retract = self.sample_backend(current_percept.amoeba_map, mini, split)
+        
         movable = self.find_movable_cells(retract, current_percept.periphery, current_percept.amoeba_map,
                                           current_percept.bacteria)
         moves = get_branch_tips(retract, movable, current_percept.amoeba_map, split, split_pt=None)
@@ -206,13 +201,13 @@
         """
         # TODO potential improvement: sample from i-1 column that contain movable cells
         def find_move_cells(start, num_cells, amoeba_map):
-            move_cells = []
             for i in range(start, 100):
                 curr_column = amoeba_map[:, i]
                 if np.max(curr_column) == 1:
-                    move_cells = [(j, i) for j in self.sample_column(curr_column, num_cells)]
-                    break
-            return move_cells
+                    sample_column_idx = i
+                    break
+            sample_column = amoeba_map[:, sample_column_idx]
+            return [(j, i) for j in self.sample_column(sample_column, num_cells)]
         
         start = 0
         if split:
